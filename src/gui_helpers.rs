use super::{codepage437::to_cp437, Console, RGB};

/// Draws a box, starting at x/y with the extents width/height using CP437 line characters
pub fn draw_box(
    console: &mut dyn Console,
    sx: i32,
    sy: i32,
    width: i32,
    height: i32,
    fg: RGB,
    bg: RGB,
) {
    for y in sy..sy + height {
        for x in sx..sx + width {
            console.set(
                x,
                y,
                RGB::from_f32(1.0, 1.0, 1.0),
                RGB::from_f32(0.0, 0.0, 0.0),
                32,
            );
        }
    }

    console.set(sx, sy, fg, bg, to_cp437('┌'));
    console.set(sx + width, sy, fg, bg, to_cp437('┐'));
    console.set(sx, sy + height, fg, bg, to_cp437('└'));
    console.set(sx + width, sy + height, fg, bg, to_cp437('┘'));
    for x in sx + 1..sx + width {
        console.set(x, sy, fg, bg, to_cp437('─'));
        console.set(x, sy + height, fg, bg, to_cp437('─'));
    }
    for y in sy + 1..sy + height {
        console.set(sx, y, fg, bg, to_cp437('│'));
        console.set(sx + width, y, fg, bg, to_cp437('│'));
    }
}

/// Draws a box, starting at x/y with the extents width/height using CP437 line characters
pub fn draw_box_double(
    console: &mut dyn Console,
    sx: i32,
    sy: i32,
    width: i32,
    height: i32,
    fg: RGB,
    bg: RGB,
) {
    for y in sy..sy + height {
        for x in sx..sx + width {
            console.set(
                x,
                y,
                RGB::from_f32(1.0, 1.0, 1.0),
                RGB::from_f32(0.0, 0.0, 0.0),
                32,
            );
        }
    }

    console.set(sx, sy, fg, bg, to_cp437('╔'));
    console.set(sx + width, sy, fg, bg, to_cp437('╗'));
    console.set(sx, sy + height, fg, bg, to_cp437('╚'));
    console.set(sx + width, sy + height, fg, bg, to_cp437('╝'));
    for x in sx + 1..sx + width {
        console.set(x, sy, fg, bg, to_cp437('═'));
        console.set(x, sy + height, fg, bg, to_cp437('═'));
    }
    for y in sy + 1..sy + height {
        console.set(sx, y, fg, bg, to_cp437('║'));
        console.set(sx + width, y, fg, bg, to_cp437('║'));
    }
}

/// Draws a horizontal progress bar
<<<<<<< HEAD
#[allow(clippy::too_many_arguments)] // It has exactly as many arguments as it needs
=======
>>>>>>> db5fa4a3
pub fn draw_bar_horizontal(
    console: &mut dyn Console,
    sx: i32,
    sy: i32,
    width: i32,
    n: i32,
    max: i32,
    fg: RGB,
    bg: RGB,
) {
    let percent = n as f32 / max as f32;
    let fill_width = (percent * width as f32) as i32;
    for x in 0..width {
        if x <= fill_width {
            console.set(sx + x, sy, fg, bg, to_cp437('▓'));
        } else {
            console.set(sx + x, sy, fg, bg, to_cp437('░'));
        }
    }
}

/// Draws a vertical progress bar
<<<<<<< HEAD
#[allow(clippy::too_many_arguments)] // It has exactly as many arguments as it needs
=======
>>>>>>> db5fa4a3
pub fn draw_bar_vertical(
    console: &mut dyn Console,
    sx: i32,
    sy: i32,
    height: i32,
    n: i32,
    max: i32,
    fg: RGB,
    bg: RGB,
) {
    let percent = n as f32 / max as f32;
    let fill_height = height - ((percent * height as f32) as i32);
    for y in 0..height {
        if y >= fill_height {
            console.set(sx, sy + y, fg, bg, to_cp437('▓'));
        } else {
            console.set(sx, sy + y, fg, bg, to_cp437('░'));
        }
    }
}<|MERGE_RESOLUTION|>--- conflicted
+++ resolved
@@ -73,10 +73,6 @@
 }
 
 /// Draws a horizontal progress bar
-<<<<<<< HEAD
-#[allow(clippy::too_many_arguments)] // It has exactly as many arguments as it needs
-=======
->>>>>>> db5fa4a3
 pub fn draw_bar_horizontal(
     console: &mut dyn Console,
     sx: i32,
@@ -99,10 +95,6 @@
 }
 
 /// Draws a vertical progress bar
-<<<<<<< HEAD
-#[allow(clippy::too_many_arguments)] // It has exactly as many arguments as it needs
-=======
->>>>>>> db5fa4a3
 pub fn draw_bar_vertical(
     console: &mut dyn Console,
     sx: i32,
