--- conflicted
+++ resolved
@@ -1,21 +1,9 @@
 use std::ops;
 
-<<<<<<< HEAD
-#[cfg(feature = "serialization")]
-#[derive(Eq, PartialEq, Copy, Clone, serde::Serialize, serde::Deserialize, Debug)]
-/// Helper struct defining a 2D point in space.
-pub struct Point {
-    pub x: i32,
-    pub y: i32,
-}
-
-#[cfg(not(feature = "serialization"))]
-=======
 #[cfg_attr(
     feature = "serialization",
     derive(serde::Serialize, serde::Deserialize)
 )]
->>>>>>> db5fa4a3
 #[derive(Eq, PartialEq, Copy, Clone, Debug)]
 /// Helper struct defining a 2D point in space.
 pub struct Point {
@@ -36,150 +24,100 @@
 /// Support adding a point to a point
 impl ops::Add<Point> for Point {
     type Output = Point;
-<<<<<<< HEAD
-    fn add(self, rhs: Point) -> Point {
-        Point::new(self.x + rhs.x, self.y + rhs.y)
-=======
     fn add(mut self, rhs: Point) -> Point {
         self.x += rhs.x;
         self.y += rhs.y;
         self
->>>>>>> db5fa4a3
     }
 }
 
 /// Support adding an int to a point
 impl ops::Add<i32> for Point {
     type Output = Point;
-<<<<<<< HEAD
-    fn add(self, rhs: i32) -> Point {
-        Point::new(self.x + rhs, self.y + rhs)
-=======
     fn add(mut self, rhs: i32) -> Point {
         self.x += rhs;
         self.y += rhs;
         self
->>>>>>> db5fa4a3
     }
 }
 
 /// Support subtracting a point from a point
 impl ops::Sub<Point> for Point {
     type Output = Point;
-<<<<<<< HEAD
-    fn sub(self, rhs: Point) -> Point {
-        Point::new(self.x - rhs.x, self.y - rhs.y)
-=======
     fn sub(mut self, rhs: Point) -> Point {
         self.x -= rhs.x;
         self.y -= rhs.y;
         self
->>>>>>> db5fa4a3
     }
 }
 
 /// Support subtracting an int from a point
 impl ops::Sub<i32> for Point {
     type Output = Point;
-<<<<<<< HEAD
-    fn sub(self, rhs: i32) -> Point {
-        Point::new(self.x - rhs, self.y - rhs)
-=======
     fn sub(mut self, rhs: i32) -> Point {
         self.x -= rhs;
         self.y -= rhs;
         self
->>>>>>> db5fa4a3
     }
 }
 
 /// Support multiplying a point by a point
 impl ops::Mul<Point> for Point {
     type Output = Point;
-<<<<<<< HEAD
-    fn mul(self, rhs: Point) -> Point {
-        Point::new(self.x * rhs.x, self.y * rhs.y)
-=======
     fn mul(mut self, rhs: Point) -> Point {
         self.x *= rhs.x;
         self.y *= rhs.y;
         self
->>>>>>> db5fa4a3
     }
 }
 
 /// Support multiplying a point by an int
 impl ops::Mul<i32> for Point {
     type Output = Point;
-<<<<<<< HEAD
-    fn mul(self, rhs: i32) -> Point {
-        Point::new(self.x * rhs, self.y * rhs)
-=======
     fn mul(mut self, rhs: i32) -> Point {
         self.x *= rhs;
         self.y *= rhs;
         self
->>>>>>> db5fa4a3
     }
 }
 
 /// Support multiplying a point by an f32
 impl ops::Mul<f32> for Point {
     type Output = Point;
-<<<<<<< HEAD
-    fn mul(self, rhs: f32) -> Point {
-        Point::new((self.x as f32 * rhs) as i32, (self.y as f32 * rhs) as i32)
-=======
     fn mul(mut self, rhs: f32) -> Point {
         self.x = (self.x as f32 * rhs) as i32;
         self.y = (self.y as f32 * rhs) as i32;
         self
->>>>>>> db5fa4a3
     }
 }
 
 /// Support dividing a point by a point
 impl ops::Div<Point> for Point {
     type Output = Point;
-<<<<<<< HEAD
-    fn div(self, rhs: Point) -> Point {
-        Point::new(self.x / rhs.x, self.y / rhs.y)
-=======
     fn div(mut self, rhs: Point) -> Point {
         self.x /= rhs.x;
         self.y /= rhs.y;
         self
->>>>>>> db5fa4a3
     }
 }
 
 /// Support dividing a point by an int
 impl ops::Div<i32> for Point {
     type Output = Point;
-<<<<<<< HEAD
-    fn div(self, rhs: i32) -> Point {
-        Point::new(self.x / rhs, self.y / rhs)
-=======
     fn div(mut self, rhs: i32) -> Point {
         self.x /= rhs;
         self.y /= rhs;
         self
->>>>>>> db5fa4a3
     }
 }
 
 /// Support dividing a point by an f32
 impl ops::Div<f32> for Point {
     type Output = Point;
-<<<<<<< HEAD
-    fn div(self, rhs: f32) -> Point {
-        Point::new((self.x as f32 / rhs) as i32, (self.y as f32 / rhs) as i32)
-=======
     fn div(mut self, rhs: f32) -> Point {
         self.x = (self.x as f32 / rhs) as i32;
         self.y = (self.y as f32 / rhs) as i32;
         self
->>>>>>> db5fa4a3
     }
 }
 
