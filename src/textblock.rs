use super::{codepage437::string_to_cp437, Console, Tile, RGB};

pub struct TextBlock {
    x: i32,
    y: i32,
    width: i32,
    height: i32,
    fg: RGB,
    bg: RGB,
    buffer: Vec<Tile>,
    cursor: (i32, i32),
}

impl TextBlock {
    pub fn new(x: i32, y: i32, width: i32, height: i32) -> TextBlock {
        TextBlock {
            x,
            y,
            width,
            height,
            fg: RGB::from_f32(1.0, 1.0, 1.0),
            bg: RGB::from_f32(0.0, 0.0, 0.0),
            buffer: vec![
                Tile {
                    glyph: 0,
                    fg: RGB::from_f32(1.0, 1.0, 1.0),
                    bg: RGB::from_f32(0.0, 0.0, 0.0)
                };
                width as usize * height as usize
            ],
            cursor: (0, 0),
        }
    }

    pub fn fg(&mut self, fg: RGB) {
        self.fg = fg;
    }
    pub fn bg(&mut self, bg: RGB) {
        self.bg = bg;
    }
    pub fn move_to(&mut self, x: i32, y: i32) {
        self.cursor = (x, y);
    }
    fn at(&self, x: i32, y: i32) -> usize {
        ((y * self.width) + x) as usize
    }

<<<<<<< HEAD
    pub fn render(&self, console: &mut Box<Console>) {
        for y in 0..self.height {
            for x in 0..self.width {
                console.set(
=======
    pub fn render(&self, mut console: impl AsMut<dyn Console>) {
        for y in 0..self.height {
            for x in 0..self.width {
                console.as_mut().set(
>>>>>>> db5fa4a3
                    x + self.x,
                    y + self.y,
                    self.buffer[self.at(x, y)].fg,
                    self.buffer[self.at(x, y)].bg,
                    self.buffer[self.at(x, y)].glyph,
                );
            }
        }
    }

    pub fn print(&mut self, text: &TextBuilder) {
<<<<<<< HEAD
        for cmd in text.commands.iter() {
            match cmd {
                CommandType::Text { block: t } => {
                    for c in t.iter() {
=======
        for cmd in &text.commands {
            match cmd {
                CommandType::Text { block: t } => {
                    for c in t {
>>>>>>> db5fa4a3
                        let idx = self.at(self.cursor.0, self.cursor.1);
                        self.buffer[idx].glyph = *c;
                        self.buffer[idx].fg = self.fg;
                        self.buffer[idx].bg = self.bg;
                        self.cursor.0 += 1;
                        if self.cursor.0 >= self.width {
                            self.cursor.0 = 0;
                            self.cursor.1 += 1;
                        }
                    }
                }

                CommandType::Centered { block: t } => {
                    let text_width = t.len() as i32;
                    let half_width = text_width / 2;
                    self.cursor.0 = (self.width / 2) - half_width;
                    for c in t {
                        let idx = self.at(self.cursor.0, self.cursor.1);
                        self.buffer[idx].glyph = *c;
                        self.buffer[idx].fg = self.fg;
                        self.buffer[idx].bg = self.bg;
                        self.cursor.0 += 1;
                        if self.cursor.0 >= self.width {
                            self.cursor.0 = 0;
                            self.cursor.1 += 1;
                        }
                    }
                }

                CommandType::NewLine {} => {
                    self.cursor.0 = 0;
                    self.cursor.1 += 1;
                }

                CommandType::Foreground { col } => self.fg = *col,
                CommandType::Background { col } => self.bg = *col,
                CommandType::Reset {} => {
                    self.cursor = (0, 0);
                    self.fg = RGB::from_f32(1.0, 1.0, 1.0);
                    self.bg = RGB::from_f32(0.0, 0.0, 0.0);
                }

                CommandType::TextWrapper { block: t } => {
<<<<<<< HEAD
                    let words = t.split(' ');

                    for word in words {
=======
                    for word in t.split(' ') {
>>>>>>> db5fa4a3
                        let mut chrs = string_to_cp437(&word);
                        chrs.push(32);
                        if self.cursor.0 + chrs.len() as i32 >= self.width {
                            self.cursor.0 = 0;
                            self.cursor.1 += 1;
                        }
                        for c in chrs {
                            let idx = self.at(self.cursor.0, self.cursor.1);
                            self.buffer[idx].glyph = c;
                            self.buffer[idx].fg = self.fg;
                            self.buffer[idx].bg = self.bg;
                            self.cursor.0 += 1;
                            if self.cursor.0 >= self.width {
                                self.cursor.0 = 0;
                                self.cursor.1 += 1;
                            }
                        }
                    }
                }
            }
        }
    }
}

pub enum CommandType {
    Text { block: Vec<u8> },
    Centered { block: Vec<u8> },
    NewLine {},
    Foreground { col: RGB },
    Background { col: RGB },
    TextWrapper { block: String },
    Reset {},
}

pub struct TextBuilder {
    commands: Vec<CommandType>,
}

impl TextBuilder {
    pub fn empty() -> TextBuilder {
        TextBuilder {
            commands: Vec::new(),
        }
    }

    pub fn append(&mut self, text: &str) -> &mut Self {
        let chrs = string_to_cp437(&text);
        self.commands.push(CommandType::Text { block: chrs });
        self
    }
    pub fn centered(&mut self, text: &str) -> &mut Self {
        let chrs = string_to_cp437(&text);
        self.commands.push(CommandType::Centered { block: chrs });
        self
    }
    pub fn reset(&mut self) -> &mut Self {
        self.commands.push(CommandType::Reset {});
        self
    }
    pub fn ln(&mut self) -> &mut Self {
        self.commands.push(CommandType::NewLine {});
        self
    }
    pub fn fg(&mut self, col: RGB) -> &mut Self {
        self.commands.push(CommandType::Foreground { col });
        self
    }
    pub fn bg(&mut self, col: RGB) -> &mut Self {
        self.commands.push(CommandType::Background { col });
        self
    }
    pub fn line_wrap(&mut self, text: &str) -> &mut Self {
        self.commands.push(CommandType::TextWrapper {
            block: text.to_string(),
        });
        self
    }
}<|MERGE_RESOLUTION|>--- conflicted
+++ resolved
@@ -45,17 +45,10 @@
         ((y * self.width) + x) as usize
     }
 
-<<<<<<< HEAD
-    pub fn render(&self, console: &mut Box<Console>) {
-        for y in 0..self.height {
-            for x in 0..self.width {
-                console.set(
-=======
     pub fn render(&self, mut console: impl AsMut<dyn Console>) {
         for y in 0..self.height {
             for x in 0..self.width {
                 console.as_mut().set(
->>>>>>> db5fa4a3
                     x + self.x,
                     y + self.y,
                     self.buffer[self.at(x, y)].fg,
@@ -67,17 +60,10 @@
     }
 
     pub fn print(&mut self, text: &TextBuilder) {
-<<<<<<< HEAD
-        for cmd in text.commands.iter() {
-            match cmd {
-                CommandType::Text { block: t } => {
-                    for c in t.iter() {
-=======
         for cmd in &text.commands {
             match cmd {
                 CommandType::Text { block: t } => {
                     for c in t {
->>>>>>> db5fa4a3
                         let idx = self.at(self.cursor.0, self.cursor.1);
                         self.buffer[idx].glyph = *c;
                         self.buffer[idx].fg = self.fg;
@@ -121,13 +107,7 @@
                 }
 
                 CommandType::TextWrapper { block: t } => {
-<<<<<<< HEAD
-                    let words = t.split(' ');
-
-                    for word in words {
-=======
                     for word in t.split(' ') {
->>>>>>> db5fa4a3
                         let mut chrs = string_to_cp437(&word);
                         chrs.push(32);
                         if self.cursor.0 + chrs.len() as i32 >= self.width {
