--- conflicted
+++ resolved
@@ -114,14 +114,8 @@
         self.active_console = id;
     }
 
-    /// Applies the current physical mouse position to the active console, and translates
-    /// the coordinates into that console's coordinate space.
-<<<<<<< HEAD
+    /// Applies the current physical mouse position to the active console, and translates the coordinates into that console's coordinate space.
     pub fn mouse_pos(&self) -> (i32, i32) {
-        let font_size = self.fonts[self.consoles[self.active_console].font_index].tile_size;
-=======
-    pub fn mouse_pos(&mut self) -> (i32, i32) {
->>>>>>> a5161516
         let max_sizes = self.consoles[self.active_console].console.get_char_size();
 
         (
